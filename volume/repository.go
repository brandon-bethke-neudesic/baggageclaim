package volume

import (
	"errors"

	"code.cloudfoundry.org/lager"
)

var ErrVolumeDoesNotExist = errors.New("volume does not exist")
var ErrVolumeIsCorrupted = errors.New("volume is corrupted")

//go:generate counterfeiter . Repository

type Repository interface {
	ListVolumes(queryProperties Properties) (Volumes, []string, error)
	GetVolume(handle string) (Volume, bool, error)
	GetVolumeStats(handle string) (VolumeStats, bool, error)
	CreateVolume(handle string, strategy Strategy, properties Properties, ttlInSeconds uint, isPrivileged bool) (Volume, error)
	DestroyVolume(handle string) error
	DestroyVolumeAndDescendants(handle string) error

	SetProperty(handle string, propertyName string, propertyValue string) error
	SetTTL(handle string, ttl uint) error

	VolumeParent(handle string) (Volume, bool, error)
}

type repository struct {
	logger lager.Logger

	filesystem Filesystem

	locker LockManager
}

func NewRepository(
	logger lager.Logger,
	filesystem Filesystem,
	locker LockManager,
) Repository {
	return &repository{
		logger:     logger,
		filesystem: filesystem,
		locker:     locker,
	}
}

func (repo *repository) DestroyVolume(handle string) error {
	repo.locker.Lock(handle)
	defer repo.locker.Unlock(handle)

	logger := repo.logger.Session("destroy-volume", lager.Data{
		"volume": handle,
	})

	volume, found, err := repo.filesystem.LookupVolume(handle)
	if err != nil {
		logger.Error("failed-to-lookup-volume", err)
		return err
	}

	if !found {
		logger.Info("volume-not-found")
		return ErrVolumeDoesNotExist
	}

	err = volume.Destroy()
	if err != nil {
		logger.Error("failed-to-destroy", err)
		return err
	}

	logger.Info("destroyed")

	return nil
}

<<<<<<< HEAD
func (repo *repository) CreateVolume(handle string, strategy Strategy, properties Properties, ttlInSeconds uint, isPrivileged bool) (Volume, error) {
=======
func (repo *repository) DestroyVolumeAndDescendants(handle string) error {
	allVolumes, err := repo.filesystem.ListVolumes()
	if err != nil {
		return err
	}

	found := false
	for _, candidate := range allVolumes {
		if candidate.Handle() == handle {
			found = true
		}
	}
	if !found {
		return ErrVolumeDoesNotExist
	}

	for _, candidate := range allVolumes {
		candidateParent, found, err := candidate.Parent()
		if err != nil {
			continue
		}
		if !found {
			continue
		}

		if candidateParent.Handle() == handle {
			err = repo.DestroyVolumeAndDescendants(candidate.Handle())
			if err != nil {
				return err
			}
		}
	}

	return repo.DestroyVolume(handle)
}

func (repo *repository) CreateVolume(strategy Strategy, properties Properties, ttlInSeconds uint) (Volume, error) {
	handle := repo.generateHandle()

>>>>>>> c4f9d35d
	logger := repo.logger.Session("create-volume", lager.Data{"handle": handle})

	initVolume, err := strategy.Materialize(logger, handle, repo.filesystem)
	if err != nil {
		logger.Error("failed-to-materialize-strategy", err)
		return Volume{}, err
	}

	var initialized bool
	defer func() {
		if !initialized {
			initVolume.Destroy()
		}
	}()

	err = initVolume.StoreProperties(properties)
	if err != nil {
		logger.Error("failed-to-set-properties", err)
		return Volume{}, err
	}

	ttl := TTL(ttlInSeconds)

	expiresAt, err := initVolume.StoreTTL(ttl)
	if err != nil {
		logger.Error("failed-to-set-properties", err)
		return Volume{}, err
	}

	err = initVolume.StorePrivileged(isPrivileged)
	if err != nil {
		logger.Error("failed-to-set-privileged", err)
		return Volume{}, err
	}

	liveVolume, err := initVolume.Initialize()
	if err != nil {
		logger.Error("failed-to-initialize-volume", err)
		return Volume{}, err
	}

	initialized = true

	return Volume{
		Handle:     liveVolume.Handle(),
		Path:       liveVolume.DataPath(),
		Properties: properties,
		TTL:        ttl,
		ExpiresAt:  expiresAt,
	}, nil
}

func (repo *repository) ListVolumes(queryProperties Properties) (Volumes, []string, error) {
	logger := repo.logger.Session("list-volumes", lager.Data{})

	liveVolumes, err := repo.filesystem.ListVolumes()
	if err != nil {
		logger.Error("failed-to-list-volumes", err)
		return nil, nil, err
	}

	healthyVolumes := make(Volumes, 0, len(liveVolumes))
	corruptedVolumeHandles := []string{}

	for _, liveVolume := range liveVolumes {
		volume, err := repo.volumeFrom(liveVolume)
		if err == ErrVolumeDoesNotExist {
			continue
		}

		if err != nil {
			corruptedVolumeHandles = append(corruptedVolumeHandles, liveVolume.Handle())
			logger.Error("failed-hydrating-volume", err)
			continue
		}

		if volume.Properties.HasProperties(queryProperties) {
			healthyVolumes = append(healthyVolumes, volume)
		}
	}

	return healthyVolumes, corruptedVolumeHandles, nil
}

func (repo *repository) GetVolume(handle string) (Volume, bool, error) {
	logger := repo.logger.Session("get-volume", lager.Data{
		"volume": handle,
	})

	liveVolume, found, err := repo.filesystem.LookupVolume(handle)
	if err != nil {
		logger.Error("failed-to-lookup-volume", err)
		return Volume{}, false, err
	}

	if !found {
		logger.Info("volume-not-found")
		return Volume{}, false, nil
	}

	volume, err := repo.volumeFrom(liveVolume)
	if err == ErrVolumeDoesNotExist {
		return Volume{}, false, nil
	}

	if err != nil {
		logger.Error("failed-to-hydrate-volume", err)
		return Volume{}, false, err
	}

	return volume, true, nil
}

func (repo *repository) GetVolumeStats(handle string) (VolumeStats, bool, error) {
	logger := repo.logger.Session("get-volume", lager.Data{
		"volume": handle,
	})

	liveVolume, found, err := repo.filesystem.LookupVolume(handle)
	if err != nil {
		logger.Error("failed-to-lookup-volume", err)
		return VolumeStats{}, false, err
	}

	if !found {
		logger.Info("volume-not-found")
		return VolumeStats{}, false, nil
	}

	size, err := liveVolume.SizeInBytes()
	if err != nil {
		logger.Error("failed-to-get-volume-stats", err)
		return VolumeStats{}, false, err
	}

	stats := VolumeStats{
		SizeInBytes: size,
	}

	return stats, true, nil
}

func (repo *repository) SetProperty(handle string, propertyName string, propertyValue string) error {
	repo.locker.Lock(handle)
	defer repo.locker.Unlock(handle)

	logger := repo.logger.Session("set-property")

	volume, found, err := repo.filesystem.LookupVolume(handle)
	if err != nil {
		logger.Error("failed-to-lookup-volume", err)
		return err
	}

	if !found {
		logger.Info("volume-not-found")
		return ErrVolumeDoesNotExist
	}

	properties, err := volume.LoadProperties()
	if err != nil {
		logger.Error("failed-to-read-properties", err, lager.Data{
			"volume": handle,
		})
		return err
	}

	properties = properties.UpdateProperty(propertyName, propertyValue)

	err = volume.StoreProperties(properties)
	if err != nil {
		logger.Error("failed-to-store-properties", err)
		return err
	}

	return nil
}

func (repo *repository) SetTTL(handle string, ttl uint) error {
	repo.locker.Lock(handle)
	defer repo.locker.Unlock(handle)

	logger := repo.logger.Session("set-ttl")

	volume, found, err := repo.filesystem.LookupVolume(handle)
	if err != nil {
		logger.Error("failed-to-lookup-volume", err)
		return err
	}

	if !found {
		logger.Info("volume-not-found")
		return ErrVolumeDoesNotExist
	}

	_, err = volume.StoreTTL(TTL(ttl))
	if err != nil {
		logger.Error("failed-to-store-ttl", err)
		return err
	}

	return nil
}

func (repo *repository) VolumeParent(handle string) (Volume, bool, error) {
	logger := repo.logger.Session("volume-parent")

	liveVolume, found, err := repo.filesystem.LookupVolume(handle)
	if err != nil {
		logger.Error("failed-to-lookup-volume", err)
		return Volume{}, false, err
	}

	if !found {
		logger.Info("volume-not-found")
		return Volume{}, false, ErrVolumeDoesNotExist
	}

	parentVolume, found, err := liveVolume.Parent()
	if err != nil {
		logger.Error("failed-to-get-parent-volume", err)
		return Volume{}, false, err
	}

	if !found {
		return Volume{}, false, nil
	}

	volume, err := repo.volumeFrom(parentVolume)
	if err != nil {
		logger.Error("failed-to-hydrate-parent-volume", err)
		return Volume{}, true, ErrVolumeIsCorrupted
	}

	return volume, true, nil
}

func (repo *repository) volumeFrom(liveVolume FilesystemLiveVolume) (Volume, error) {
	properties, err := liveVolume.LoadProperties()
	if err != nil {
		return Volume{}, err
	}

	ttl, expiresAt, err := liveVolume.LoadTTL()
	if err != nil {
		return Volume{}, err
	}

	isPrivileged, err := liveVolume.LoadPrivileged()
	if err != nil {
		return Volume{}, err
	}

	return Volume{
		Handle:     liveVolume.Handle(),
		Path:       liveVolume.DataPath(),
		Properties: properties,
		TTL:        ttl,
		ExpiresAt:  expiresAt,
		Privileged: isPrivileged,
	}, nil
}<|MERGE_RESOLUTION|>--- conflicted
+++ resolved
@@ -75,9 +75,6 @@
 	return nil
 }
 
-<<<<<<< HEAD
-func (repo *repository) CreateVolume(handle string, strategy Strategy, properties Properties, ttlInSeconds uint, isPrivileged bool) (Volume, error) {
-=======
 func (repo *repository) DestroyVolumeAndDescendants(handle string) error {
 	allVolumes, err := repo.filesystem.ListVolumes()
 	if err != nil {
@@ -114,10 +111,7 @@
 	return repo.DestroyVolume(handle)
 }
 
-func (repo *repository) CreateVolume(strategy Strategy, properties Properties, ttlInSeconds uint) (Volume, error) {
-	handle := repo.generateHandle()
-
->>>>>>> c4f9d35d
+func (repo *repository) CreateVolume(handle string, strategy Strategy, properties Properties, ttlInSeconds uint, isPrivileged bool) (Volume, error) {
 	logger := repo.logger.Session("create-volume", lager.Data{"handle": handle})
 
 	initVolume, err := strategy.Materialize(logger, handle, repo.filesystem)
